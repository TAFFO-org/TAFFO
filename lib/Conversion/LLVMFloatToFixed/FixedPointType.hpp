--- conflicted
+++ resolved
@@ -113,10 +113,4 @@
   bool toTransparentTypeHelper(const std::shared_ptr<taffo::TransparentType> &newType) const override;
 };
 
-<<<<<<< HEAD
-} // namespace taffo
-
-#endif // TAFFO_FIXED_POINT_TYPE_HPP
-=======
-} // namespace flttofix
->>>>>>> 50c39754
+} // namespace taffo