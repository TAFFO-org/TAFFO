#include "TaffoInfo/TaffoInfo.hpp"
<<<<<<< HEAD
#include "llvm/IR/BasicBlock.h"
#include "llvm/IR/DerivedTypes.h"
#include "llvm/Support/Casting.h"
#include "llvm/Support/ErrorHandling.h"
=======
#include "TransparentType.hpp"
>>>>>>> d58fbbc9

#include <memory>
#include <sstream>

using namespace llvm;
using namespace taffo;

<<<<<<< HEAD

bool containsPtrType(Type* type){
  if (type->isSingleValueType()) return type->isPointerTy();
  if (type->isArrayTy()){ return containsPtrType(type->getArrayElementType());}
  if ( StructType* structType = dyn_cast<StructType>(type)){
    for (Type* fieldType : structType->elements()){
     if (containsPtrType(fieldType)) return true; 
    }
    return false;
  }
  llvm_unreachable("Type not handled in containsPtrType");
}


std::shared_ptr<TransparentType> TransparentTypeFactory::create(Type *type) 
{ 
  assert(!containsPtrType(type) && "Long life transparent pointer"); 
  return create(type, 0);
}

std::shared_ptr<TransparentType> TransparentTypeFactory::create(const Value *value) {
  assert(!isa<BasicBlock>(value) && "BasicBlock cannot have a transparent type");
  if (auto *function = dyn_cast<Function>(value))
=======
std::shared_ptr<TransparentType> TransparentTypeFactory::create(const Value* value) {
  if (auto* function = dyn_cast<Function>(value))
>>>>>>> d58fbbc9
    return create(function->getReturnType(), 0);
  if (auto* global = dyn_cast<GlobalValue>(value))
    return create(global->getValueType(), 0);
  return create(value->getType(), 0);
}

std::shared_ptr<TransparentType> TransparentTypeFactory::create(Type* unwrappedType, unsigned int indirections) {
  if (auto* structType = dyn_cast<StructType>(unwrappedType))
    return std::shared_ptr<TransparentType>(new TransparentStructType(structType, indirections));
  if (auto* arrayType = dyn_cast<ArrayType>(unwrappedType))
    return std::shared_ptr<TransparentType>(new TransparentArrayType(arrayType, indirections));
  if (auto* vectorType = dyn_cast<VectorType>(unwrappedType))
    return std::shared_ptr<TransparentType>(new TransparentArrayType(vectorType, indirections));
  return std::shared_ptr<TransparentType>(new TransparentType(unwrappedType, indirections));
}

std::shared_ptr<TransparentType> TransparentTypeFactory::create(const json& j) {
  std::shared_ptr<TransparentType> type;
  if (j["kind"] == "Struct")
    type = std::shared_ptr<TransparentType>(new TransparentStructType());
  else if (j["kind"] == "Array")
    type = std::shared_ptr<TransparentType>(new TransparentArrayType());
  else
    type = std::shared_ptr<TransparentType>(new TransparentType());
  type->deserialize(j);
  return type;
}

std::shared_ptr<TransparentType> TransparentType::getPointedType() const {
  assert(indirections > 0 && "Not a pointer type or opaque");
  std::shared_ptr<TransparentType> pointedType = clone();
  pointedType->indirections--;
  return pointedType;
}

int TransparentType::compareTransparency(const TransparentType& other) const {
  if (*this == other)
    return 0;

  bool thisOpaque = isOpaquePointer();
  bool otherOpaque = other.isOpaquePointer();
  if (thisOpaque && !otherOpaque)
    return -1;
  if (!thisOpaque && otherOpaque)
    return 1;

  if (indirections < other.indirections)
    return -1;
  if (indirections > other.indirections)
    return 1;

  return 0;
}

Type* TransparentType::toLLVMType() const {
  Type* type = unwrappedType;
  for (unsigned i = 0; i < indirections; ++i)
    type = type->getPointerTo();
  return type;
}

bool TransparentType::operator==(const TransparentType& other) const {
  return getKind() == other.getKind() && unwrappedType == other.unwrappedType && indirections == other.indirections;
}

std::shared_ptr<TransparentType> TransparentType::clone() const {
  return std::shared_ptr<TransparentType>(new TransparentType(*this));
}

std::string TransparentType::toString() const {
  if (!unwrappedType)
    return "InvalidType";
  return taffo::toString(unwrappedType) + std::string(indirections, '*');
}

json TransparentType::serialize() const {
  json j;
  j["repr"] = toString();
  j["kind"] = "Scalar";
  j["unwrappedType"] = taffo::toString(unwrappedType);
  j["indirections"] = indirections;
  return j;
}

void TransparentType::deserialize(const json& j) {
  unwrappedType = TaffoInfo::getInstance().getType(j["unwrappedType"]);
  indirections = j["indirections"];
  assert(unwrappedType != nullptr && "Unwrapped type not found");
}

void TransparentType::incrementIndirections(int increment) {
  if (increment < 0)
    assert(-increment <= static_cast<int>(indirections) && "Indirections underflow");
  else
    assert(indirections <= UINT_MAX - increment && "Indirections overflow");
  indirections += increment;
}

bool TransparentArrayType::isOpaquePointer() const {
  if (TransparentType::isOpaquePointer())
    return true;
  return elementType->isOpaquePointer();
}

int TransparentArrayType::compareTransparency(const TransparentType& other) const {
  if (!isa<TransparentArrayType>(other)) {
    assert(other.isOpaquePointer());
    return 1;
  }
  const auto& otherArray = cast<TransparentArrayType>(other);
  int cmp = TransparentType::compareTransparency(other);
  if (cmp != 0)
    return cmp;
  return elementType->compareTransparency(*otherArray.elementType);
}

llvm::SmallPtrSet<llvm::Type*, 4> TransparentArrayType::getContainedTypes() const {
  llvm::SmallPtrSet<llvm::Type*, 4> containedTypes = TransparentType::getContainedTypes();
  llvm::SmallPtrSet<llvm::Type*, 4> elementContaineTypes = getArrayElementType()->getContainedTypes();
  containedTypes.insert(elementContaineTypes.begin(), elementContaineTypes.end());
  return containedTypes;
}

bool TransparentArrayType::operator==(const TransparentType& other) const {
  if (this == &other)
    return true;
  if (getKind() != other.getKind())
    return false;

  const auto& otherArray = cast<TransparentArrayType>(other);
  if (!TransparentType::operator==(other))
    return false;

  if (!elementType && !otherArray.elementType)
    return true;
  if (!elementType || !otherArray.elementType)
    return false;
  return *elementType == *otherArray.elementType;
}

std::shared_ptr<TransparentType> TransparentArrayType::clone() const {
  return std::shared_ptr<TransparentType>(new TransparentArrayType(*this));
}

std::string TransparentArrayType::toString() const {
  if (!unwrappedType || !elementType)
    return "InvalidType";
  std::stringstream ss;
  ss << "[" << *elementType << "]";
  ss << std::string(indirections, '*');
  return ss.str();
}

json TransparentArrayType::serialize() const {
  json j = TransparentType::serialize();
  j["kind"] = "Array";
  j["elementType"] = elementType ? elementType->serialize() : nullptr;
  return j;
}

void TransparentArrayType::deserialize(const json& j) {
  TransparentType::deserialize(j);
  elementType = TransparentTypeFactory::create(j["elementType"]);
}

bool TransparentStructType::isOpaquePointer() const {
  if (TransparentType::isOpaquePointer())
    return true;
  for (const std::shared_ptr<TransparentType>& field : fieldTypes)
    if (!field || field->isOpaquePointer())
      return true;
  return false;
}

bool TransparentStructType::containsFloatingPointType() const {
  for (const std::shared_ptr<TransparentType>& fieldType : *this)
    if (fieldType->containsFloatingPointType())
      return true;
  return false;
}

int TransparentStructType::compareTransparency(const TransparentType& other) const {
  if (!isa<TransparentStructType>(other)) {
    assert(other.isOpaquePointer());
    return 1;
  }
  const auto& otherStruct = cast<TransparentStructType>(other);
  assert(getNumFieldTypes() == otherStruct.getNumFieldTypes());

  int baseCmp = TransparentType::compareTransparency(other);
  if (baseCmp != 0)
    return baseCmp;

  int overallResult = 0;
  for (unsigned i = 0; i < fieldTypes.size(); i++) {
    int cmp = fieldTypes[i]->compareTransparency(*otherStruct.fieldTypes[i]);
    if (cmp == 0)
      continue;
    if (overallResult == 0)
      overallResult = cmp;
    else if ((overallResult > 0 && cmp < 0) || (overallResult < 0 && cmp > 0))
      return 0; // conflicting fields' comparisons result in equal transparency
  }
  return overallResult;
}

llvm::SmallPtrSet<llvm::Type*, 4> TransparentStructType::getContainedTypes() const {
  llvm::SmallPtrSet<llvm::Type*, 4> containedTypes = TransparentType::getContainedTypes();
  for (auto& field : *this) {
    llvm::SmallPtrSet<llvm::Type*, 4> elementContaineTypes = field->getContainedTypes();
    containedTypes.insert(elementContaineTypes.begin(), elementContaineTypes.end());
  }
  return containedTypes;
}

bool TransparentStructType::operator==(const TransparentType& other) const {
  if (this == &other)
    return true;
  if (getKind() != other.getKind())
    return false;

  auto& otherStructType = cast<TransparentStructType>(other);
  if (!TransparentType::operator==(other))
    return false;
  if (fieldTypes.size() != otherStructType.fieldTypes.size())
    return false;

  for (unsigned int i = 0; i < fieldTypes.size(); i++) {
    if (!fieldTypes[i] && !otherStructType.fieldTypes[i])
      continue;
    if (!fieldTypes[i] || !otherStructType.fieldTypes[i] || *fieldTypes[i] != *otherStructType.fieldTypes[i])
      return false;
  }
  return true;
}

std::shared_ptr<TransparentType> TransparentStructType::clone() const {
  return std::shared_ptr<TransparentType>(new TransparentStructType(*this));
}

std::string TransparentStructType::toString() const {
  if (!unwrappedType || std::ranges::any_of(fieldTypes, [](const std::shared_ptr<TransparentType>& field) -> bool {
        return field != nullptr;
      }))
    return "InvalidType";

  std::string typeString = taffo::toString(unwrappedType);
  std::stringstream ss;
  ss << typeString.substr(0, typeString.find('{') + 1) << " ";

  bool first = true;
  for (const auto& fieldType : fieldTypes) {
    if (!first)
      ss << ", ";
    else
      first = false;
    ss << *fieldType;
  }

  ss << " }" << std::string(indirections, '*');
  return ss.str();
}

json TransparentStructType::serialize() const {
  json j = TransparentType::serialize();
  j["kind"] = "Struct";
  j["fieldTypes"] = json::array();
  for (const auto& field : fieldTypes)
    j["fieldTypes"].push_back(field ? field->serialize() : nullptr);
  return j;
}

void TransparentStructType::deserialize(const json& j) {
  TransparentType::deserialize(j);
  fieldTypes.clear();
  for (const auto& f : j["fieldTypes"])
    fieldTypes.push_back(TransparentTypeFactory::create(f));
}<|MERGE_RESOLUTION|>--- conflicted
+++ resolved
@@ -1,12 +1,8 @@
 #include "TaffoInfo/TaffoInfo.hpp"
-<<<<<<< HEAD
 #include "llvm/IR/BasicBlock.h"
 #include "llvm/IR/DerivedTypes.h"
 #include "llvm/Support/Casting.h"
 #include "llvm/Support/ErrorHandling.h"
-=======
-#include "TransparentType.hpp"
->>>>>>> d58fbbc9
 
 #include <memory>
 #include <sstream>
@@ -14,7 +10,6 @@
 using namespace llvm;
 using namespace taffo;
 
-<<<<<<< HEAD
 
 bool containsPtrType(Type* type){
   if (type->isSingleValueType()) return type->isPointerTy();
@@ -38,10 +33,6 @@
 std::shared_ptr<TransparentType> TransparentTypeFactory::create(const Value *value) {
   assert(!isa<BasicBlock>(value) && "BasicBlock cannot have a transparent type");
   if (auto *function = dyn_cast<Function>(value))
-=======
-std::shared_ptr<TransparentType> TransparentTypeFactory::create(const Value* value) {
-  if (auto* function = dyn_cast<Function>(value))
->>>>>>> d58fbbc9
     return create(function->getReturnType(), 0);
   if (auto* global = dyn_cast<GlobalValue>(value))
     return create(global->getValueType(), 0);
