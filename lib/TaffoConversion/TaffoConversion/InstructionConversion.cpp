--- conflicted
+++ resolved
@@ -203,17 +203,11 @@
       else {
         /* value unconverted ptr; dest is converted ptr
          * would be an error; remove this as soon as it is not needed anymore */
-<<<<<<< HEAD
         LLVM_DEBUG(
             dbgs()
             << "[Store] HACK: bitcasting operands of wrong type to new type\n");
         BitCastInst *bc = new BitCastInst(val, newPtrOperandType->toLLVMType());
         copyValueInfo(bc, val);
-=======
-        LLVM_DEBUG(dbgs() << "[Store] HACK: bitcasting operands of wrong type to new type\n");
-        BitCastInst* bc = new BitCastInst(val, newPtrOperandType->toLLVMType());
-        cpMetaData(bc, val);
->>>>>>> d58fbbc9
         bc->insertBefore(store);
         newval = bc;
       }
@@ -517,13 +511,9 @@
   return Unsupported;
 }
 
-<<<<<<< HEAD
 
 Value *FloatToFixed::convertBinOp(Instruction *instr, const std::shared_ptr<FixedPointScalarType> &dstType)
 {
-=======
-Value* FloatToFixed::convertBinOp(Instruction* instr, const std::shared_ptr<FixedPointScalarType>& fixpt) {
->>>>>>> d58fbbc9
   /* Instruction::[Add,Sub,Mul,SDiv,UDiv,SRem,URem,Shl,LShr,AShr,And,Or,Xor]
    * are handled by the fallback function, not here */
   if (!instr->getType()->isFloatingPointTy() || getConversionInfo(instr)->noTypeConversion)
@@ -535,15 +525,10 @@
     LLVM_DEBUG(dbgs() << "\n";);
     LLVM_DEBUG(instr->getOperand(0)->print(dbgs()););
     LLVM_DEBUG(dbgs() << "\n";);
-<<<<<<< HEAD
     Value *val1 =
         translateOrMatchOperandAndType(instr->getOperand(0), dstType, instr);
     Value *val2 =
         translateOrMatchOperandAndType(instr->getOperand(1), dstType, instr);
-=======
-    Value* val1 = translateOrMatchOperandAndType(instr->getOperand(0), fixpt, instr);
-    Value* val2 = translateOrMatchOperandAndType(instr->getOperand(1), fixpt, instr);
->>>>>>> d58fbbc9
     if (!val1 || !val2)
       return nullptr;
     IRBuilder<NoFolder> builder(instr);
@@ -551,12 +536,7 @@
     if (opc == Instruction::FAdd) {
       if (dstType->isFixedPoint()) {
         fixop = builder.CreateBinOp(Instruction::Add, val1, val2);
-<<<<<<< HEAD
       } else if (dstType->isFloatingPoint()) {
-=======
-      }
-      else if (fixpt->isFloatingPoint()) {
->>>>>>> d58fbbc9
         fixop = builder.CreateBinOp(Instruction::FAdd, val1, val2);
       }
       else {
@@ -575,19 +555,13 @@
         LLVM_DEBUG(dbgs() << "\n";);
         LLVM_DEBUG(fixop->print(dbgs()););
         LLVM_DEBUG(dbgs() << "\n";);
-<<<<<<< HEAD
       } else if (dstType->isFloatingPoint()) {
-=======
-      }
-      else if (fixpt->isFloatingPoint()) {
->>>>>>> d58fbbc9
         fixop = builder.CreateBinOp(Instruction::FSub, val1, val2);
       }
       else {
         llvm_unreachable("Unknown variable type. Are you trying to implement a "
                          "new datatype?");
       }
-<<<<<<< HEAD
     } else /* if (opc == Instruction::FRem) */ {
       if (dstType->isFixedPoint()) {
         if (dstType->isSigned())
@@ -595,24 +569,12 @@
         else
           fixop = builder.CreateBinOp(Instruction::URem, val1, val2);
       } else if (dstType->isFloatingPoint()) {
-=======
-    }
-    else /* if (opc == Instruction::FRem) */
-      if (fixpt->isFixedPoint()) {
-        if (fixpt->isSigned())
-          fixop = builder.CreateBinOp(Instruction::SRem, val1, val2);
-        else
-          fixop = builder.CreateBinOp(Instruction::URem, val1, val2);
-      }
-      else if (fixpt->isFloatingPoint()) {
->>>>>>> d58fbbc9
         fixop = builder.CreateBinOp(Instruction::FRem, val1, val2);
       }
       else {
         llvm_unreachable("Unknown variable type. Are you trying to implement a "
                          "new datatype?");
       }
-<<<<<<< HEAD
     }
     updateConstTypeMetadata(fixop, 0U, dstType);
     updateConstTypeMetadata(fixop, 1U, dstType);
@@ -627,35 +589,15 @@
       Value *val2 =
           translateOrMatchOperand(instr->getOperand(1), intype2, instr,
                                   TypeMatchPolicy::RangeOverHintMaxInt);
-=======
-    updateConstTypeMetadata(fixop, 0U, fixpt);
-    updateConstTypeMetadata(fixop, 1U, fixpt);
-    return fixop;
-  }
-  else if (opc == Instruction::FMul) {
-    std::shared_ptr<FixedPointType> intype1 = fixpt->clone();
-    std::shared_ptr<FixedPointType> intype2 = fixpt->clone();
-    if (fixpt->isFixedPoint()) {
-      Value* val1 = translateOrMatchOperand(instr->getOperand(0), intype1, instr, TypeMatchPolicy::RangeOverHintMaxInt);
-      Value* val2 = translateOrMatchOperand(instr->getOperand(1), intype2, instr, TypeMatchPolicy::RangeOverHintMaxInt);
->>>>>>> d58fbbc9
       if (!val1 || !val2)
         return nullptr;
       std::shared_ptr<FixedPointScalarType> scalarIntype1 = std::static_ptr_cast<FixedPointScalarType>(intype1);
       std::shared_ptr<FixedPointScalarType> scalarIntype2 = std::static_ptr_cast<FixedPointScalarType>(intype2);
-<<<<<<< HEAD
       std::shared_ptr<FixedPointScalarType> intermtype = std::make_shared<FixedPointScalarType>(
           dstType->isSigned(),
           scalarIntype1->getBits() + scalarIntype2->getBits(),
           scalarIntype1->getFractionalBits() + scalarIntype2->getFractionalBits());
       Type *dbfxt = intermtype->scalarToLLVMType(instr->getContext());
-=======
-      std::shared_ptr<FixedPointScalarType> intermtype =
-        std::make_shared<FixedPointScalarType>(fixpt->isSigned(),
-                                               scalarIntype1->getBits() + scalarIntype2->getBits(),
-                                               scalarIntype1->getFractionalBits() + scalarIntype2->getFractionalBits());
-      Type* dbfxt = intermtype->scalarToLLVMType(instr->getContext());
->>>>>>> d58fbbc9
       IRBuilder<NoFolder> builder(instr);
       Value* fixop = nullptr;
       Value* ext1 = nullptr;
@@ -740,25 +682,15 @@
         scalarIntype1->setFractionalBits(new_frac1);
         scalarIntype2->setFractionalBits(new_frac2);
 
-<<<<<<< HEAD
         copyValueInfo(ext1, val1);
         updateFPTypeMetadata(ext1, scalarIntype1->isSigned(), scalarIntype1->getFractionalBits(), scalarIntype1->getBits());
         copyValueInfo(ext2, val2);
         updateFPTypeMetadata(ext2, scalarIntype2->isSigned(), scalarIntype2->getFractionalBits(), scalarIntype2->getBits());
-=======
-        cpMetaData(ext1, val1);
-        updateFPTypeMetadata(
-          ext1, scalarIntype1->isSigned(), scalarIntype1->getFractionalBits(), scalarIntype1->getBits());
-        cpMetaData(ext2, val2);
-        updateFPTypeMetadata(
-          ext2, scalarIntype2->isSigned(), scalarIntype2->getFractionalBits(), scalarIntype2->getBits());
->>>>>>> d58fbbc9
         intermtype->setBits(scalarIntype1->getBits());
         intermtype->setFractionalBits(new_frac);
         fixop = builder.CreateMul(ext1, ext2);
         updateConstTypeMetadata(fixop, 0U, scalarIntype1);
         updateConstTypeMetadata(fixop, 1U, scalarIntype2);
-<<<<<<< HEAD
         copyValueInfo(fixop, instr);
         updateFPTypeMetadata(fixop, intermtype->isSigned(),
                              intermtype->getFractionalBits(),
@@ -766,19 +698,13 @@
 
 
         return genConvertFixedToFixed(fixop, intermtype, dstType, instr);
-=======
-        cpMetaData(fixop, instr);
-        updateFPTypeMetadata(fixop, intermtype->isSigned(), intermtype->getFractionalBits(), intermtype->getBits());
-
-        return genConvertFixedToFixed(fixop, intermtype, fixpt, instr);
-      }
-      else {
->>>>>>> d58fbbc9
+
+      } else {
+
 
         ext1 = scalarIntype1->isSigned() ? builder.CreateSExt(val1, dbfxt) : builder.CreateZExt(val1, dbfxt);
         ext2 = scalarIntype2->isSigned() ? builder.CreateSExt(val2, dbfxt) : builder.CreateZExt(val2, dbfxt);
         fixop = builder.CreateMul(ext1, ext2);
-<<<<<<< HEAD
         copyValueInfo(ext1, val1);
         copyValueInfo(ext2, val2);
         
@@ -786,29 +712,16 @@
         updateFPTypeMetadata(fixop, intermtype->isSigned(),
                              intermtype->getFractionalBits(),
                              intermtype->getBits());
-=======
-        cpMetaData(ext1, val1);
-        cpMetaData(ext2, val2);
-        cpMetaData(fixop, instr);
-        updateFPTypeMetadata(fixop, intermtype->isSigned(), intermtype->getFractionalBits(), intermtype->getBits());
->>>>>>> d58fbbc9
         updateConstTypeMetadata(fixop, 0U, scalarIntype1);
         updateConstTypeMetadata(fixop, 1U, scalarIntype2);
         return genConvertFixedToFixed(fixop, intermtype, dstType, instr);
       }
-<<<<<<< HEAD
 
     } else if (dstType->isFloatingPoint()) {
       Value *val1 = translateOrMatchOperand(instr->getOperand(0), intype1,
                                             instr, TypeMatchPolicy::ForceHint);
       Value *val2 = translateOrMatchOperand(instr->getOperand(1), intype2,
                                             instr, TypeMatchPolicy::ForceHint);
-=======
-    }
-    else if (fixpt->isFloatingPoint()) {
-      Value* val1 = translateOrMatchOperand(instr->getOperand(0), intype1, instr, TypeMatchPolicy::ForceHint);
-      Value* val2 = translateOrMatchOperand(instr->getOperand(1), intype2, instr, TypeMatchPolicy::ForceHint);
->>>>>>> d58fbbc9
       if (!val1 || !val2)
         return nullptr;
       IRBuilder<NoFolder> builder(instr);
@@ -821,20 +734,11 @@
   }
   else if (opc == Instruction::FDiv) {
     // TODO: fix by using HintOverRange when it is actually implemented
-<<<<<<< HEAD
     std::shared_ptr<FixedPointType> intype1 = dstType->clone();
     std::shared_ptr<FixedPointType> intype2 = dstType->clone();
     if (dstType->isFixedPoint()) {
       Value *val1 = translateOrMatchOperand(instr->getOperand(0), intype1, instr, TypeMatchPolicy::RangeOverHintMaxFrac);
       Value *val2 = translateOrMatchOperand(instr->getOperand(1), intype2, instr, TypeMatchPolicy::RangeOverHintMaxInt);
-=======
-    std::shared_ptr<FixedPointType> intype1 = fixpt->clone();
-    std::shared_ptr<FixedPointType> intype2 = fixpt->clone();
-    if (fixpt->isFixedPoint()) {
-      Value* val1 =
-        translateOrMatchOperand(instr->getOperand(0), intype1, instr, TypeMatchPolicy::RangeOverHintMaxFrac);
-      Value* val2 = translateOrMatchOperand(instr->getOperand(1), intype2, instr, TypeMatchPolicy::RangeOverHintMaxInt);
->>>>>>> d58fbbc9
       if (!val1 || !val2)
         return nullptr;
       std::shared_ptr<FixedPointScalarType> scalarIntype1 = std::static_ptr_cast<FixedPointScalarType>(intype1);
@@ -843,16 +747,9 @@
       LLVM_DEBUG(log() << "fdiv val2 = " << *val2 << " type = " << *scalarIntype2 << "\n");
 
       /* Compute types of the intermediates */
-<<<<<<< HEAD
       bool SignedRes = dstType->isSigned();
       unsigned Ext2Exp = std::max(0, scalarIntype2->getFractionalBits() - (SignedRes && !scalarIntype2->isSigned() ? 1 : 0));
       unsigned Ext1Exp = dstType->getFractionalBits() + Ext2Exp;
-=======
-      bool SignedRes = fixpt->isSigned();
-      unsigned Ext2Exp =
-        std::max(0, scalarIntype2->getFractionalBits() - (SignedRes && !scalarIntype2->isSigned() ? 1 : 0));
-      unsigned Ext1Exp = fixpt->getFractionalBits() + Ext2Exp;
->>>>>>> d58fbbc9
       unsigned Size = std::max(scalarIntype1->getBits(), scalarIntype2->getBits());
       if (Ext1Exp + scalarIntype1->getIntegerBits() > Size)
         Size = scalarIntype1->getBits() + scalarIntype2->getBits();
@@ -865,18 +762,11 @@
         // we want fixpt->getFractionalBits() == Ext1Exp - Ext2Exp
         if (Ext1Exp < Ext2Exp)
           Ext2Exp = Ext1Exp;
-        if (Ext1Exp - Ext2Exp < target) {
-          int diff = fixpt->getFractionalBits() - (int) target;
-          Ext2Exp = diff > (int) MinQuotientFrac ? (unsigned) diff : MinQuotientFrac; // HOW prevent division by 0?
-        }
-<<<<<<< HEAD
         if (Ext1Exp - Ext2Exp < target){
            int diff = dstType->getFractionalBits() - (int)target;
            Ext2Exp = diff > (int)MinQuotientFrac ? (unsigned)diff : MinQuotientFrac; // HOW prevent division by 0?
         }
 
-=======
->>>>>>> d58fbbc9
       }
 
       /* Extend first operand */
@@ -888,7 +778,6 @@
       Value* ext2 = genConvertFixedToFixed(val2, scalarIntype2, ext2type, instr);
 
       /* Generate division */
-<<<<<<< HEAD
       std::shared_ptr<FixedPointScalarType> intermType = std::make_shared<FixedPointScalarType>(SignedRes, Size, Ext1Exp - Ext2Exp);
       IRBuilder<NoFolder> builder(instr);
       Value *intermResult = dstType->isSigned() ? builder.CreateSDiv(ext1, ext2)
@@ -912,28 +801,6 @@
                                             instr, TypeMatchPolicy::ForceHint);
       Value *val2 = translateOrMatchOperand(instr->getOperand(1), intype2,
                                             instr, TypeMatchPolicy::ForceHint);
-=======
-      std::shared_ptr<FixedPointScalarType> fixoptype =
-        std::make_shared<FixedPointScalarType>(SignedRes, Size, Ext1Exp - Ext2Exp);
-      IRBuilder<NoFolder> builder(instr);
-      Value* fixop = fixpt->isSigned() ? builder.CreateSDiv(ext1, ext2) : builder.CreateUDiv(ext1, ext2);
-
-      LLVM_DEBUG(dbgs() << "fdiv ext1 = " << *ext1 << " type = " << *ext1type << "\n");
-      LLVM_DEBUG(dbgs() << "fdiv ext2 = " << *ext2 << " type = " << *ext2type << "\n");
-      LLVM_DEBUG(dbgs() << "fdiv fixop = " << *fixop << "type = " << *fixoptype << "\n");
-
-      cpMetaData(ext1, val1);
-      cpMetaData(ext2, val2);
-      cpMetaData(fixop, instr);
-      updateFPTypeMetadata(fixop, fixoptype->isSigned(), fixoptype->getFractionalBits(), fixoptype->getBits());
-      updateConstTypeMetadata(fixop, 0U, ext1type);
-      updateConstTypeMetadata(fixop, 1U, ext2type);
-      return genConvertFixedToFixed(fixop, fixoptype, fixpt, instr);
-    }
-    else if (fixpt->isFloatingPoint()) {
-      Value* val1 = translateOrMatchOperand(instr->getOperand(0), intype1, instr, TypeMatchPolicy::ForceHint);
-      Value* val2 = translateOrMatchOperand(instr->getOperand(1), intype2, instr, TypeMatchPolicy::ForceHint);
->>>>>>> d58fbbc9
       if (!val1 || !val2)
         return nullptr;
       IRBuilder<NoFolder> builder(instr);
@@ -1124,16 +991,10 @@
   FallbackCount++;
   for (int i = 0, n = unsupp->getNumOperands(); i < n; i++) {
     fallval = unsupp->getOperand(i);
-<<<<<<< HEAD
     if (taffoInfo.hasTransparentType(*fallval)) {
       LLVM_DEBUG(dbgs() << "  Substituted operand number : " << i + 1 << " of "
                         << n << "\n");
       fixval = fallbackMatchValue(fallval, taffoInfo.getTransparentType(*fallval), unsupp);
-=======
-    fixval = fallbackMatchValue(fallval, taffoInfo.getTransparentType(*fallval), unsupp);
-    if (fixval) {
-      LLVM_DEBUG(dbgs() << "  Substituted operand number : " << i + 1 << " of " << n << "\n");
->>>>>>> d58fbbc9
       newops.push_back(fixval);
     }
     else {
