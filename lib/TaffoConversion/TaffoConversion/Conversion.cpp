--- conflicted
+++ resolved
@@ -109,14 +109,9 @@
 }
 
 /* also inserts the new value in the basic blocks, alongside the old one */
-<<<<<<< HEAD
 Value *FloatToFixed::convertSingleValue(Module &m, Value *val, std::shared_ptr<FixedPointType> &fixpt) {
   auto& taffoInfo = TaffoInfo::getInstance();
   Value *res = Unsupported;
-=======
-Value* FloatToFixed::convertSingleValue(Module& m, Value* val, std::shared_ptr<FixedPointType>& fixpt) {
-  Value* res = Unsupported;
->>>>>>> d58fbbc9
 
   if (getConversionInfo(val)->isArgumentPlaceholder) {
     return matchOp(val);
@@ -145,14 +140,9 @@
 
 /* do not use on pointer operands */
 /* In iofixpt there is also the source type*/
-<<<<<<< HEAD
 Value *
 FloatToFixed::translateOrMatchOperand(Value *val, std::shared_ptr<FixedPointType> &iofixpt, Instruction *ip, TypeMatchPolicy typepol, bool wasHintForced) {
   auto& taffoInfo = TaffoInfo::getInstance();
-=======
-Value* FloatToFixed::translateOrMatchOperand(
-  Value* val, std::shared_ptr<FixedPointType>& iofixpt, Instruction* ip, TypeMatchPolicy typepol, bool wasHintForced) {
->>>>>>> d58fbbc9
   LLVM_DEBUG(dbgs() << "translateOrMatchOperand of " << *val << "\n");
 
   // FIXME: handle all the cases, we need more info about destination!
@@ -243,14 +233,9 @@
    * enter that function iofixpt cannot change anymore
    *   in other words, by duplicating this logic here we potentially avoid a loss
    * of range if the suggested iofixpt is not enough for the value */
-<<<<<<< HEAD
   if (Constant *c = dyn_cast<Constant>(val)) {
     Value *res = convertConstant(c, iofixpt, typepol);
     taffoInfo.setTransparentType(*res, TransparentTypeFactory::create(res->getType()));
-=======
-  if (Constant* c = dyn_cast<Constant>(val)) {
-    Value* res = convertConstant(c, iofixpt, typepol);
->>>>>>> d58fbbc9
     return res;
   }
   else if (iofixpt->isFixedPoint()) {
@@ -301,25 +286,16 @@
 }
 
 // TODO: rewrite this mess!
-<<<<<<< HEAD
 Value *FloatToFixed::genConvertFloatToFix(Value *flt, const std::shared_ptr<FixedPointScalarType> &fixpt, Instruction *ip)
 {
   auto& taffoInfo = TaffoInfo::getInstance();
-=======
-Value*
-FloatToFixed::genConvertFloatToFix(Value* flt, const std::shared_ptr<FixedPointScalarType>& fixpt, Instruction* ip) {
->>>>>>> d58fbbc9
   assert(flt->getType()->isFloatingPointTy() && "genConvertFloatToFixed called on a non-float scalar");
   LLVM_DEBUG(dbgs() << "Called floatToFixed\n";);
 
   if (Constant* c = dyn_cast<Constant>(flt)) {
     std::shared_ptr<FixedPointType> fixptcopy = fixpt->clone();
-<<<<<<< HEAD
     Value *res = convertConstant(c, fixptcopy, TypeMatchPolicy::ForceHint);
     taffoInfo.setTransparentType(*res, TransparentTypeFactory::create(res->getType()));
-=======
-    Value* res = convertConstant(c, fixptcopy, TypeMatchPolicy::ForceHint);
->>>>>>> d58fbbc9
     assert(*fixptcopy == *fixpt && "why is there a pointer here?");
     return res;
   }
@@ -344,7 +320,6 @@
 
   /* insert new instructions before ip */
   if (!destt->isFloatingPointTy()) {
-<<<<<<< HEAD
     if (SIToFPInst *instr = dyn_cast<SIToFPInst>(flt)) {
       Value *intparam = instr->getOperand(0);
       return copyValueInfo(builder.CreateShl(
@@ -358,23 +333,6 @@
                             fixpt->getFractionalBits()),
                         flt);
     } else {
-=======
-    if (SIToFPInst* instr = dyn_cast<SIToFPInst>(flt)) {
-      Value* intparam = instr->getOperand(0);
-      return cpMetaData(builder.CreateShl(cpMetaData(builder.CreateIntCast(intparam, destt, true), flt, ip),
-                                          fixpt->getFractionalBits()),
-                        flt,
-                        ip);
-    }
-    else if (UIToFPInst* instr = dyn_cast<UIToFPInst>(flt)) {
-      Value* intparam = instr->getOperand(0);
-      return cpMetaData(builder.CreateShl(cpMetaData(builder.CreateIntCast(intparam, destt, false), flt, ip),
-                                          fixpt->getFractionalBits()),
-                        flt,
-                        ip);
-    }
-    else {
->>>>>>> d58fbbc9
       double twoebits = pow(2.0, fixpt->getFractionalBits());
       const fltSemantics& FltSema = SrcTy->getFltSemantics();
       double MaxSrc = APFloat::getLargest(FltSema).convertToDouble();
@@ -385,7 +343,6 @@
         SanitizedFloat = builder.CreateFPCast(flt, Type::getFloatTy(flt->getContext()));
         copyValueInfo(SanitizedFloat, flt);
       }
-<<<<<<< HEAD
       Type *IntermType = SanitizedFloat->getType();
       Value *interm = copyValueInfo(builder.CreateFMul(
                                      copyValueInfo(ConstantFP::get(IntermType, twoebits), SanitizedFloat),
@@ -396,20 +353,8 @@
       } else {
         return copyValueInfo(builder.CreateFPToUI(interm, destt), SanitizedFloat);
       }
-=======
-      Type* IntermType = SanitizedFloat->getType();
-      Value* interm = cpMetaData(
-        builder.CreateFMul(cpMetaData(ConstantFP::get(IntermType, twoebits), SanitizedFloat, ip), SanitizedFloat),
-        SanitizedFloat,
-        ip);
-      if (fixpt->isSigned())
-        return cpMetaData(builder.CreateFPToSI(interm, destt), SanitizedFloat, ip);
-      else
-        return cpMetaData(builder.CreateFPToUI(interm, destt), SanitizedFloat, ip);
->>>>>>> d58fbbc9
-    }
-  }
-  else {
+    }
+  } else {
     LLVM_DEBUG(dbgs() << "[genConvertFloatToFix] converting a floating point to a floating point\n");
     int startingBit = flt->getType()->getPrimitiveSizeInBits();
     int destinationBit = destt->getPrimitiveSizeInBits();
@@ -423,14 +368,8 @@
     }
     else if (startingBit < destinationBit) {
       // Extension needed
-<<<<<<< HEAD
       return copyValueInfo(builder.CreateFPExt(flt, destt), flt);
     } else {
-=======
-      return cpMetaData(builder.CreateFPExt(flt, destt), flt, ip);
-    }
-    else {
->>>>>>> d58fbbc9
       // Truncation needed
       return copyValueInfo(builder.CreateFPTrunc(flt, destt), flt);
     }
@@ -477,14 +416,8 @@
     }
     else if (startingBit < destinationBit) {
       // Extension needed
-<<<<<<< HEAD
       return copyValueInfo(builder.CreateFPExt(fix, dstLLVMType), fix);
     } else {
-=======
-      return cpMetaData(builder.CreateFPExt(fix, dstLLVMType), fix, ip);
-    }
-    else {
->>>>>>> d58fbbc9
       // Truncation needed
       return copyValueInfo(builder.CreateFPTrunc(fix, dstLLVMType), fix);
     }
@@ -502,26 +435,17 @@
 
   IRBuilder<NoFolder> builder(ip);
 
-<<<<<<< HEAD
   auto genSizeChange = [&](Value *fix) -> Value * {
     if (srcFixedType->isSigned()) {
       return copyValueInfo(builder.CreateSExtOrTrunc(fix, dstLLVMType), fix);
     } else {
       return copyValueInfo(builder.CreateZExtOrTrunc(fix, dstLLVMType), fix);
     }
-=======
-  auto genSizeChange = [&](Value* fix) -> Value* {
-    if (srcFixedType->isSigned())
-      return cpMetaData(builder.CreateSExtOrTrunc(fix, dstLLVMType), fix);
-    else
-      return cpMetaData(builder.CreateZExtOrTrunc(fix, dstLLVMType), fix);
->>>>>>> d58fbbc9
   };
 
   auto genPointMovement = [&](Value* fix) -> Value* {
     int deltab = dstFixedType->getFractionalBits() - srcFixedType->getFractionalBits();
     if (deltab > 0) {
-<<<<<<< HEAD
       return copyValueInfo(builder.CreateShl(fix, deltab), fix);
     } else if (deltab < 0) {
       if (srcFixedType->isSigned()) {
@@ -529,15 +453,6 @@
       } else {
         return copyValueInfo(builder.CreateLShr(fix, -deltab), fix);
       }
-=======
-      return cpMetaData(builder.CreateShl(fix, deltab), fix);
-    }
-    else if (deltab < 0) {
-      if (srcFixedType->isSigned())
-        return cpMetaData(builder.CreateAShr(fix, -deltab), fix);
-      else
-        return cpMetaData(builder.CreateLShr(fix, -deltab), fix);
->>>>>>> d58fbbc9
     }
     return fix;
   };
@@ -582,14 +497,8 @@
       }
       else if (startingBit < destinationBit) {
         // Extension needed
-<<<<<<< HEAD
         return copyValueInfo(builder.CreateFPExt(fixValue, dstLLVMType), fixValue);
       } else {
-=======
-        return cpMetaData(builder.CreateFPExt(fixValue, dstLLVMType), fixValue, ip);
-      }
-      else {
->>>>>>> d58fbbc9
         // Truncation needed
         return copyValueInfo(builder.CreateFPTrunc(fixValue, dstLLVMType), fixValue);
       }
@@ -663,7 +572,6 @@
     double MaxSrc = pow(2.0, scalarFixpt->getBits());
     if (MaxDest < MaxSrc || MaxDest < twoebits) {
       LLVM_DEBUG(dbgs() << "fixToFloat: Extending " << *dstType << " to float because source integer is too small\n");
-<<<<<<< HEAD
       Type *TmpTy = Type::getFloatTy(fixValue->getContext());
       Value *floattmp = scalarFixpt->isSigned() ? builder.CreateSIToFP(fixValue, TmpTy) : builder.CreateUIToFP(fixValue, TmpTy);
       copyValueInfo(floattmp, fixValue);
@@ -677,22 +585,6 @@
       Value *floattmp = scalarFixpt->isSigned() ? builder.CreateSIToFP(fixValue, dstLLVMType) : builder.CreateUIToFP(fixValue, dstLLVMType);
       copyValueInfo(floattmp, fixValue);
       return copyValueInfo(builder.CreateFDiv(floattmp,copyValueInfo(ConstantFP::get(dstLLVMType, twoebits), fixValue)),
-=======
-      Type* TmpTy = Type::getFloatTy(fixValue->getContext());
-      Value* floattmp =
-        scalarFixpt->isSigned() ? builder.CreateSIToFP(fixValue, TmpTy) : builder.CreateUIToFP(fixValue, TmpTy);
-      cpMetaData(floattmp, fixValue);
-      return cpMetaData(
-        builder.CreateFPTrunc(builder.CreateFDiv(floattmp, cpMetaData(ConstantFP::get(TmpTy, twoebits), fixValue)),
-                              dstLLVMType),
-        fixValue);
-    }
-    else {
-      Value* floattmp = scalarFixpt->isSigned() ? builder.CreateSIToFP(fixValue, dstLLVMType)
-                                                : builder.CreateUIToFP(fixValue, dstLLVMType);
-      cpMetaData(floattmp, fixValue);
-      return cpMetaData(builder.CreateFDiv(floattmp, cpMetaData(ConstantFP::get(dstLLVMType, twoebits), fixValue)),
->>>>>>> d58fbbc9
                         fixValue);
     }
   }
