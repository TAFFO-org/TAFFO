--- conflicted
+++ resolved
@@ -224,7 +224,6 @@
    *    is an instruction or a constant.
    *  @returns A fixed point value corresponding to val or nullptr if
    *    val was to be converted but its conversion failed. */
-<<<<<<< HEAD
   llvm::Value *translateOrMatchAnyOperand(
       llvm::Value *val, std::shared_ptr<FixedPointType> &iofixpt,
       llvm::Instruction *ip = nullptr,
@@ -232,23 +231,11 @@
   {
     auto& taffoInfo = TaffoInfo::getInstance();
     llvm::Value *res;
-=======
-  llvm::Value* translateOrMatchAnyOperand(llvm::Value* val,
-                                          std::shared_ptr<FixedPointType>& iofixpt,
-                                          llvm::Instruction* ip = nullptr,
-                                          TypeMatchPolicy typepol = TypeMatchPolicy::RangeOverHintMaxFrac) {
-    llvm::Value* res;
->>>>>>> d58fbbc9
     if (val->getType()->getNumContainedTypes() > 0) {
       if (llvm::Constant* cst = llvm::dyn_cast<llvm::Constant>(val)) {
         res = convertConstant(cst, iofixpt, typepol);
-<<<<<<< HEAD
         taffoInfo.setTransparentType(*res, TransparentTypeFactory::create(res->getType()));
       } else {
-=======
-      }
-      else {
->>>>>>> d58fbbc9
         res = matchOp(val);
         if (res) {
           if (typepol == TypeMatchPolicy::ForceHint)
@@ -485,14 +472,7 @@
     return true;
   }
 
-<<<<<<< HEAD
   llvm::Value *copyValueInfo(llvm::Value *dst, llvm::Value *src,  std::shared_ptr<taffo::TransparentType> dstType = nullptr) {
-=======
-  llvm::Value* cpMetaData(llvm::Value* dst,
-                          llvm::Value* src,
-                          llvm::Instruction* target = nullptr,
-                          std::shared_ptr<taffo::TransparentType> dstType = nullptr) {
->>>>>>> d58fbbc9
     using namespace llvm;
     using namespace taffo;
     auto& taffoInfo = TaffoInfo::getInstance();
