#include "ConversionPass.hpp"
<<<<<<< HEAD
#include "Types/TransparentType.hpp"
=======

>>>>>>> d58fbbc9
#include <llvm/IR/IRBuilder.h>
#include <llvm/IR/Intrinsics.h>
#include <llvm/IR/NoFolder.h>

using namespace llvm;
using namespace taffo;
using namespace taffo;

#define DEBUG_TYPE "taffo-conversion"

enum MathIntrinsicFamily : unsigned {
  Unrecognized = 0,
  FMA,
  FMulAdd
};

static MathIntrinsicFamily getMathIntrinsicFamily(Function* F) {
  if (F->getIntrinsicID() == Intrinsic::fma)
    return MathIntrinsicFamily::FMA;
  if (F->getName() == "fma")
    return MathIntrinsicFamily::FMA;
  if (F->getName() == "fmal")
    return MathIntrinsicFamily::FMA;
  if (F->getName() == "fmaf")
    return MathIntrinsicFamily::FMA;
  if (F->getIntrinsicID() == Intrinsic::fmuladd)
    return MathIntrinsicFamily::FMulAdd;
  return MathIntrinsicFamily::Unrecognized;
}

bool FloatToFixed::isSupportedMathIntrinsicFunction(Function* F) {
  return getMathIntrinsicFamily(F) != MathIntrinsicFamily::Unrecognized;
}

Value* FloatToFixed::convertMathIntrinsicFunction(CallBase* C, const std::shared_ptr<FixedPointScalarType>& fixpt) {
  /* Use the normal fallback path to handle non-converted values */
  auto& taffoInfo = TaffoInfo::getInstance();
  if (getConversionInfo(C)->noTypeConversion)
    return Unsupported;

  Function* F = C->getCalledFunction();
  MathIntrinsicFamily Fam = getMathIntrinsicFamily(F);

  if (Fam == MathIntrinsicFamily::FMA || Fam == MathIntrinsicFamily::FMulAdd) {
    Value* Op1 = C->getArgOperand(0);
    Value* Op2 = C->getArgOperand(1);
    Value* Op3 = C->getArgOperand(2);

    if (fixpt->isFixedPoint()) {
      std::shared_ptr<FixedPointType> intype1 = fixpt->clone();
      std::shared_ptr<FixedPointType> intype2 = fixpt->clone();
      Value* val1 = translateOrMatchOperand(Op1, intype1, C, TypeMatchPolicy::RangeOverHintMaxInt);
      Value* val2 = translateOrMatchOperand(Op2, intype2, C, TypeMatchPolicy::RangeOverHintMaxInt);
      Value* val3 = translateOrMatchOperandAndType(Op3, fixpt, C);
      std::shared_ptr<FixedPointScalarType> scalarIntype1 = std::static_ptr_cast<FixedPointScalarType>(intype1);
      std::shared_ptr<FixedPointScalarType> scalarIntype2 = std::static_ptr_cast<FixedPointScalarType>(intype2);
      if (!val1 || !val2 || !val3)
        return nullptr;
      std::shared_ptr<FixedPointScalarType> intermtype =
        std::make_shared<FixedPointScalarType>(fixpt->isSigned(),
                                               scalarIntype1->getBits() + scalarIntype2->getBits(),
                                               scalarIntype1->getFractionalBits() + scalarIntype2->getFractionalBits());
      Type* dbfxt = intermtype->scalarToLLVMType(C->getContext());

      IRBuilder<NoFolder> builder(C);
      Value* ext1 = nullptr;
      Value* ext2 = nullptr;
      Value* fixop = nullptr;

      if (dbfxt->getScalarSizeInBits() > MaxTotalBitsConv) {
        dbfxt = fixpt->scalarToLLVMType(C->getContext());

        ext1 = val1;
        ext2 = val2;

        auto make_to_same_size = [this, C, &builder](std::shared_ptr<FixedPointScalarType>& from,
                                                     std::shared_ptr<FixedPointScalarType>& to,
                                                     Value*& ext,
                                                     Value* val) {
          auto llvmfrom = from->scalarToLLVMType(C->getContext());
          auto llvmto = to->scalarToLLVMType(C->getContext());
          ext = from->isSigned() ? builder.CreateSExt(val, llvmto) : builder.CreateZExt(val, llvmto);

          auto diff = llvmto->getScalarSizeInBits() - llvmfrom->getScalarSizeInBits();
          // create metadata same as val2 but more bits
          copyValueInfo(ext, val);
          updateFPTypeMetadata(ext, from->isSigned(), from->getFractionalBits(), from->getBits() + diff);

          ext = builder.CreateShl(ext, diff);
          // create metadata same as val2 but more bits and appropriate scalar frac
          copyValueInfo(ext, val);
          updateFPTypeMetadata(ext, from->isSigned(), from->getFractionalBits() + diff, from->getBits() + diff);

          // update inttype2 to correct type
          from->setBits(from->getBits() + diff);
          from->setFractionalBits(from->getFractionalBits() + diff);
        };

        // Adjust to same size
        if (scalarIntype1->getBits() > scalarIntype2->getBits())
          make_to_same_size(scalarIntype2, scalarIntype1, ext2, val2);
        else if (scalarIntype1->getBits() < scalarIntype2->getBits())
          make_to_same_size(scalarIntype1, scalarIntype2, ext1, val1);

        const auto frac1_s = scalarIntype1->getFractionalBits();
        const auto frac2_s = scalarIntype2->getFractionalBits();

        auto target_frac = fixpt->getFractionalBits();
        int shift_right1 = 0;
        int shift_right2 = 0;
        auto new_frac1 = frac1_s;
        auto new_frac2 = frac2_s;

        if (target_frac % 2 == 0) {
          auto required_fract = target_frac / 2;
          shift_right1 = frac1_s - required_fract;
          shift_right2 = frac2_s - required_fract;
        }
        else {
          auto required_fract = target_frac / 2;
          if (frac1_s > frac2_s) {
            shift_right1 = frac1_s - (required_fract + 1);
            shift_right2 = frac2_s - required_fract;
          }
          else {

            shift_right2 = frac2_s - (required_fract + 1);
            shift_right1 = frac1_s - required_fract;
          }
        }

        // create shift to make space for all possible value
        if (shift_right1 > 0) {

          ext1 =
            scalarIntype1->isSigned() ? builder.CreateAShr(ext1, shift_right1) : builder.CreateLShr(ext1, shift_right1);
          new_frac1 = new_frac1 - shift_right1;
        }
        if (shift_right2 > 0) {
          ext2 =
            scalarIntype2->isSigned() ? builder.CreateAShr(ext2, shift_right2) : builder.CreateLShr(ext2, shift_right2);
          new_frac2 = new_frac2 - shift_right2;
        }

        auto new_frac = new_frac1 + new_frac2;

        scalarIntype1->setFractionalBits(new_frac1);
        scalarIntype2->setFractionalBits(new_frac2);

<<<<<<< HEAD
        copyValueInfo(ext1, val1);
        updateFPTypeMetadata(ext1, scalarIntype1->isSigned(), scalarIntype1->getFractionalBits(), scalarIntype1->getBits());
        copyValueInfo(ext2, val2);
        updateFPTypeMetadata(ext2, scalarIntype2->isSigned(), scalarIntype2->getFractionalBits(), scalarIntype2->getBits());
=======
        cpMetaData(ext1, val1);
        updateFPTypeMetadata(
          ext1, scalarIntype1->isSigned(), scalarIntype1->getFractionalBits(), scalarIntype1->getBits());
        cpMetaData(ext2, val2);
        updateFPTypeMetadata(
          ext2, scalarIntype2->isSigned(), scalarIntype2->getFractionalBits(), scalarIntype2->getBits());
>>>>>>> d58fbbc9
        intermtype->setBits(scalarIntype1->getBits());
        intermtype->setFractionalBits(new_frac);
        fixop = builder.CreateMul(ext1, ext2);
      }
      else {
        ext1 = scalarIntype1->isSigned() ? builder.CreateSExt(val1, dbfxt) : builder.CreateZExt(val1, dbfxt);
        ext2 = scalarIntype2->isSigned() ? builder.CreateSExt(val2, dbfxt) : builder.CreateZExt(val2, dbfxt);
        fixop = builder.CreateMul(ext1, ext2);
        copyValueInfo(ext1, val1);
        copyValueInfo(ext2, val2);
      }
<<<<<<< HEAD

      copyValueInfo(fixop, C, TransparentTypeFactory::create(fixop->getType()));
      
      Value *fixopcvt = genConvertFixedToFixed(fixop, intermtype, fixpt, C);
      Value *res = builder.CreateAdd(fixopcvt, val3);

      copyValueInfo(res, C);
      updateFPTypeMetadata(fixop, intermtype->isSigned(),
                           intermtype->getFractionalBits(),
                           intermtype->getBits());
      updateFPTypeMetadata(res, fixpt->isSigned(),
                           fixpt->getFractionalBits(),
                           fixpt->getBits());
=======
      Value* fixopcvt = genConvertFixedToFixed(fixop, intermtype, fixpt, C);
      Value* res = builder.CreateAdd(fixopcvt, val3);

      cpMetaData(fixop, C);
      cpMetaData(res, C);
      updateFPTypeMetadata(fixop, intermtype->isSigned(), intermtype->getFractionalBits(), intermtype->getBits());
      updateFPTypeMetadata(res, fixpt->isSigned(), fixpt->getFractionalBits(), fixpt->getBits());
>>>>>>> d58fbbc9
      updateConstTypeMetadata(fixop, 0U, scalarIntype1);
      updateConstTypeMetadata(fixop, 1U, scalarIntype2);
      updateConstTypeMetadata(res, 0U, fixpt);
      updateConstTypeMetadata(res, 1U, fixpt);

      return res;
    }
    else if (fixpt->isFloatingPoint()) {
      Value* val1 = translateOrMatchOperandAndType(Op1, fixpt, C);
      Value* val2 = translateOrMatchOperandAndType(Op2, fixpt, C);
      Value* val3 = translateOrMatchOperandAndType(Op3, fixpt, C);
      if (!val1 || !val2 || !val3)
        return nullptr;
      Type* Ty = fixpt->scalarToLLVMType(C->getContext());
      Function* NewIntrins;
      if (Fam == MathIntrinsicFamily::FMA)
        NewIntrins = Intrinsic::getDeclaration(C->getModule(), Intrinsic::fma, {Ty});
      else
        NewIntrins = Intrinsic::getDeclaration(C->getModule(), Intrinsic::fmuladd, {Ty});
      IRBuilder<NoFolder> Builder(C);
      Value* Res = Builder.CreateCall(NewIntrins->getFunctionType(), NewIntrins, {val1, val2, val3});
      return Res;
    }
    else {
      llvm_unreachable("Unknown variable type. Are you trying to implement a new datatype?");
    }
  }
  llvm_unreachable("math intrinsic recognized but not handled!");
}<|MERGE_RESOLUTION|>--- conflicted
+++ resolved
@@ -1,9 +1,5 @@
 #include "ConversionPass.hpp"
-<<<<<<< HEAD
 #include "Types/TransparentType.hpp"
-=======
-
->>>>>>> d58fbbc9
 #include <llvm/IR/IRBuilder.h>
 #include <llvm/IR/Intrinsics.h>
 #include <llvm/IR/NoFolder.h>
@@ -153,19 +149,10 @@
         scalarIntype1->setFractionalBits(new_frac1);
         scalarIntype2->setFractionalBits(new_frac2);
 
-<<<<<<< HEAD
         copyValueInfo(ext1, val1);
         updateFPTypeMetadata(ext1, scalarIntype1->isSigned(), scalarIntype1->getFractionalBits(), scalarIntype1->getBits());
         copyValueInfo(ext2, val2);
         updateFPTypeMetadata(ext2, scalarIntype2->isSigned(), scalarIntype2->getFractionalBits(), scalarIntype2->getBits());
-=======
-        cpMetaData(ext1, val1);
-        updateFPTypeMetadata(
-          ext1, scalarIntype1->isSigned(), scalarIntype1->getFractionalBits(), scalarIntype1->getBits());
-        cpMetaData(ext2, val2);
-        updateFPTypeMetadata(
-          ext2, scalarIntype2->isSigned(), scalarIntype2->getFractionalBits(), scalarIntype2->getBits());
->>>>>>> d58fbbc9
         intermtype->setBits(scalarIntype1->getBits());
         intermtype->setFractionalBits(new_frac);
         fixop = builder.CreateMul(ext1, ext2);
@@ -177,7 +164,6 @@
         copyValueInfo(ext1, val1);
         copyValueInfo(ext2, val2);
       }
-<<<<<<< HEAD
 
       copyValueInfo(fixop, C, TransparentTypeFactory::create(fixop->getType()));
       
@@ -191,15 +177,6 @@
       updateFPTypeMetadata(res, fixpt->isSigned(),
                            fixpt->getFractionalBits(),
                            fixpt->getBits());
-=======
-      Value* fixopcvt = genConvertFixedToFixed(fixop, intermtype, fixpt, C);
-      Value* res = builder.CreateAdd(fixopcvt, val3);
-
-      cpMetaData(fixop, C);
-      cpMetaData(res, C);
-      updateFPTypeMetadata(fixop, intermtype->isSigned(), intermtype->getFractionalBits(), intermtype->getBits());
-      updateFPTypeMetadata(res, fixpt->isSigned(), fixpt->getFractionalBits(), fixpt->getBits());
->>>>>>> d58fbbc9
       updateConstTypeMetadata(fixop, 0U, scalarIntype1);
       updateConstTypeMetadata(fixop, 1U, scalarIntype2);
       updateConstTypeMetadata(res, 0U, fixpt);
