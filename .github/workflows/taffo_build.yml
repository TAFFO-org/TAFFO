name: CMake

on: push

env:
  # Customize the CMake build type here (Release, Debug, RelWithDebInfo, etc.)
  BUILD_TYPE: Release
  LLVM_DIR: /home/runner/llvm
  
  

jobs:

  build_or-tools:
      uses: ./.github/workflows/or-tools.yml
      
      
  build_LLVM:    
      uses: ./.github/workflows/llvm-setup.yml
  
  build:
    needs: ["build_LLVM", "build_or-tools"]
    # The CMake configure and build commands are platform agnostic and should work equally well on Windows or Mac.
    # You can convert this to a matrix build if you need cross-platform coverage.
    # See: https://docs.github.com/en/free-pro-team@latest/actions/learn-github-actions/managing-complex-workflows#using-a-build-matrix
    runs-on: ubuntu-latest

    steps:

    
    - name: Dependencies
      run: |
        sudo apt install protobuf-compiler
        sudo apt install -y build-essential cmake lsb-release
        
    - name: or-tools
      uses: actions/cache@v3.2.0-beta.1
      id: or-cache
      with:
        # A list of files, directories, and wildcard patterns to cache and restore
        path: "/home/runner/ortools"
          # An explicit key for restoring and saving the cache
        key: "ortools"
        
    - name: LLVM
      uses: actions/cache@v3.2.0-beta.1
      id: llvm-cache
      with:
        # A list of files, directories, and wildcard patterns to cache and restore
        path: "/home/runner/llvm"
          # An explicit key for restoring and saving the cache
        key: "llvm"
        
    - uses: actions/checkout@v3
        
    
    - name: Configure CMake
      # Configure CMake in a 'build' subdirectory. `CMAKE_BUILD_TYPE` is only required if you are using a single-configuration generator such as make.
      # See https://cmake.org/cmake/help/latest/variable/CMAKE_BUILD_TYPE.html?highlight=cmake_build_type
      run: cmake -B ${{github.workspace}}/build -DCMAKE_INSTALL_PREFIX=${{github.workspace}}/dist -DLLVM_DIR="/home/runner/llvm" -DCMAKE_PREFIX_PATH="/home/runner/ortools"

    - name: Build
      # Build your program with the given configuration
      run: cmake --build ${{github.workspace}}/build --config ${{env.BUILD_TYPE}} --target install -j 10

    - name: Test
      working-directory: ${{github.workspace}}/build
      # Execute tests defined by the CMake configuration.
      # See https://cmake.org/cmake/help/latest/manual/ctest.1.html for more detail
      run: |
<<<<<<< HEAD
      export PATH="${{github.workspace}}/dist/bin:$PATH"
      ctest -C ${{env.BUILD_TYPE}} -V
=======
        export PATH="${{github.workspace}}/dist/bin:$PATH"
        ctest -C ${{env.BUILD_TYPE}}
>>>>>>> ca69869b
<|MERGE_RESOLUTION|>--- conflicted
+++ resolved
@@ -68,10 +68,5 @@
       # Execute tests defined by the CMake configuration.
       # See https://cmake.org/cmake/help/latest/manual/ctest.1.html for more detail
       run: |
-<<<<<<< HEAD
-      export PATH="${{github.workspace}}/dist/bin:$PATH"
-      ctest -C ${{env.BUILD_TYPE}} -V
-=======
         export PATH="${{github.workspace}}/dist/bin:$PATH"
-        ctest -C ${{env.BUILD_TYPE}}
->>>>>>> ca69869b
+        ctest -C ${{env.BUILD_TYPE}} -V
